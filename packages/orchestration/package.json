--- conflicted
+++ resolved
@@ -22,20 +22,11 @@
     "dist"
   ],
   "scripts": {
-<<<<<<< HEAD
-    "build": "tsup src/index.ts --format cjs,esm --dts",
-    "dev": "tsup src/index.ts --format cjs,esm --dts --watch",
-    "lint": "eslint . --ext .ts --report-unused-disable-directives --max-warnings 0",
-    "clean": "rm -rf dist .turbo",
-    "typecheck": "tsc --noEmit",
-    "docs": "typedoc"
-=======
   "build": "tsc --declaration --outDir dist && vite build --config vite.lib.config.ts",
   "dev": "vite build --watch --config vite.lib.config.ts",
   "lint": "tsc --noEmit",
   "docs": "typedoc",
   "clean": "rm -rf dist"
->>>>>>> af4fce17
   },
   "dependencies": {
     "@devcore/worker-pool": "workspace:*",
@@ -53,5 +44,5 @@
     "typedoc": "^0.25.13",
     "typescript": "5.4.5"
   },
-  "license": "UNLICENSED"
+  "license": "MIT"
 }