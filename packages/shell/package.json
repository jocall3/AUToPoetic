{
  "name": "@devcore/shell",
  "version": "1.0.0",
  "private": true,
  "type": "module",
<<<<<<< HEAD
  "description": "The shell application for the DevCore AI Toolkit, acting as the host for all federated micro-frontends.",
  "scripts": {
    "clean": "rm -rf dist",
    "start": "webpack serve --config webpack.config.js --open",
    "dev": "webpack serve --config webpack.config.js --open",
    "build": "webpack --mode production --config webpack.config.js",
=======
  "description": "Shell application for DevCore micro-frontend architecture.",
  "scripts": {
    "dev": "vite",
    "build": "tsc && vite build",
    "preview": "vite preview",
>>>>>>> af4fce17
    "lint": "eslint . --ext ts,tsx --report-unused-disable-directives --max-warnings 0",
    "typecheck": "tsc --noEmit"
  },
  "dependencies": {
    "@apollo/client": "^3.14.0",
    "@devcore/auth-client": "workspace:*",
    "@devcore/composite-ui": "workspace:*",
    "@devcore/core-ui": "workspace:*",
    "@devcore/orchestration": "workspace:*",
    "@devcore/theme-engine": "workspace:*",
    "@devcore/worker-pool": "workspace:*",
    "graphql": "^16.11.0",
    "inversify": "^6.2.2",
    "react": "18.2.0",
    "react-dom": "18.2.0",
    "react-router-dom": "^6.23.1",
    "reflect-metadata": "^0.2.2"
  },
  "devDependencies": {
    "@babel/core": "^7.28.5",
    "@babel/preset-env": "^7.28.5",
    "@babel/preset-react": "^7.28.5",
    "@babel/preset-typescript": "^7.28.5",
    "@types/react": "^18.3.26",
    "@types/react-dom": "^18.3.7",
    "@typescript-eslint/eslint-plugin": "^7.18.0",
    "@typescript-eslint/parser": "^7.18.0",
    "autoprefixer": "^10.4.21",
    "babel-loader": "^9.2.1",
    "css-loader": "^7.1.2",
    "dotenv-webpack": "^8.1.0",
    "eslint": "^8.57.1",
    "eslint-plugin-react-hooks": "^4.6.2",
<<<<<<< HEAD
    "html-webpack-plugin": "^5.6.4",
    "postcss": "^8.5.6",
    "postcss-loader": "^8.2.0",
    "style-loader": "^4.0.0",
    "tailwindcss": "^3.4.18",
    "typescript": "^5.9.2",
    "webpack": "^5.102.1",
    "webpack-cli": "^5.1.4",
    "webpack-dev-server": "^5.2.2"
  },
  "license": "UNLICENSED",
  "author": "Citibank Demo Business Inc."
=======
    "eslint-plugin-react-refresh": "^0.4.7",
    "postcss": "^8.4.38",
    "tailwindcss": "^3.4.3",
    "typescript": "^5.4.5",
    "vite": "^5.2.11"
  },
  "files": [
    "dist"
  ],
  "sideEffects": false,
  "peerDependencies": {
    "react": "18.2.0",
    "react-dom": "18.2.0"
  },
  "exports": {
    ".": {
      "import": "./dist/index.js",
      "require": "./dist/index.cjs",
      "types": "./dist/index.d.ts"
    }
  },
  "main": "./dist/index.cjs",
  "module": "./dist/index.js",
  "types": "./dist/index.d.ts",
  "license": "UNLICENSED",
  "author": "Citibank Demo Business Inc.",
  "publishConfig": {
    "access": "restricted"
  }
>>>>>>> af4fce17
}<|MERGE_RESOLUTION|>--- conflicted
+++ resolved
@@ -3,20 +3,11 @@
   "version": "1.0.0",
   "private": true,
   "type": "module",
-<<<<<<< HEAD
-  "description": "The shell application for the DevCore AI Toolkit, acting as the host for all federated micro-frontends.",
-  "scripts": {
-    "clean": "rm -rf dist",
-    "start": "webpack serve --config webpack.config.js --open",
-    "dev": "webpack serve --config webpack.config.js --open",
-    "build": "webpack --mode production --config webpack.config.js",
-=======
   "description": "Shell application for DevCore micro-frontend architecture.",
   "scripts": {
     "dev": "vite",
     "build": "tsc && vite build",
     "preview": "vite preview",
->>>>>>> af4fce17
     "lint": "eslint . --ext ts,tsx --report-unused-disable-directives --max-warnings 0",
     "typecheck": "tsc --noEmit"
   },
@@ -50,20 +41,6 @@
     "dotenv-webpack": "^8.1.0",
     "eslint": "^8.57.1",
     "eslint-plugin-react-hooks": "^4.6.2",
-<<<<<<< HEAD
-    "html-webpack-plugin": "^5.6.4",
-    "postcss": "^8.5.6",
-    "postcss-loader": "^8.2.0",
-    "style-loader": "^4.0.0",
-    "tailwindcss": "^3.4.18",
-    "typescript": "^5.9.2",
-    "webpack": "^5.102.1",
-    "webpack-cli": "^5.1.4",
-    "webpack-dev-server": "^5.2.2"
-  },
-  "license": "UNLICENSED",
-  "author": "Citibank Demo Business Inc."
-=======
     "eslint-plugin-react-refresh": "^0.4.7",
     "postcss": "^8.4.38",
     "tailwindcss": "^3.4.3",
@@ -93,5 +70,4 @@
   "publishConfig": {
     "access": "restricted"
   }
->>>>>>> af4fce17
 }