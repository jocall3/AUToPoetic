{
  "name": "@devcore/github-proxy-service",
  "version": "1.0.0",
  "private": true,
  "description": "A dedicated microservice to securely proxy and manage interactions with the GitHub API on behalf of the BFF.",
  "main": "dist/index.js",
  "type": "module",
  "scripts": {
    "dev": "tsx watch src/index.ts",
    "build": "tsc -p tsconfig.json",
    "start": "node dist/index.js",
    "lint": "eslint . --ext .ts",
    "test": "vitest run",
    "docs": "typedoc --out docs src/"
  },
  "dependencies": {
    "axios": "^1.7.2",
    "cors": "^2.8.5",
    "dotenv": "^16.4.5",
    "express": "^4.19.2",
    "inversify": "^6.0.2",
    "inversify-express-utils": "^6.4.6",
    "octokit": "^3.2.1",
    "reflect-metadata": "^0.2.2",
<<<<<<< HEAD
    "winston": "^3.13.0"
=======
    "dotenv": "^16.4.5",
    "winston": "^3.13.0",
    "@octokit/rest": "^21.0.0",
    "@octokit/types": "^14.1.0",
    "@devcore/auth-client": "workspace:*",
    "react": "18.2.0",
    "react-dom": "18.2.0"
>>>>>>> af4fce17
  },
  "devDependencies": {
    "@types/cors": "^2.8.17",
    "@types/express": "^4.17.21",
    "@types/node": "^20.14.9",
    "@typescript-eslint/eslint-plugin": "^7.14.1",
    "@typescript-eslint/parser": "^7.14.1",
    "eslint": "^8.57.0",
    "tsx": "^4.16.0",
    "typedoc": "^0.25.13",
    "typescript": "^5.5.2",
    "vitest": "^1.6.0"
  },
  "engines": {
    "node": ">=20.0.0"
  },
  "keywords": [
    "github",
    "proxy",
    "microservice",
    "bff",
    "devcore"
  ],
  "author": "Elite AI Implementation Team",
  "license": "UNLICENSED"
}<|MERGE_RESOLUTION|>--- conflicted
+++ resolved
@@ -22,9 +22,6 @@
     "inversify-express-utils": "^6.4.6",
     "octokit": "^3.2.1",
     "reflect-metadata": "^0.2.2",
-<<<<<<< HEAD
-    "winston": "^3.13.0"
-=======
     "dotenv": "^16.4.5",
     "winston": "^3.13.0",
     "@octokit/rest": "^21.0.0",
@@ -32,7 +29,6 @@
     "@devcore/auth-client": "workspace:*",
     "react": "18.2.0",
     "react-dom": "18.2.0"
->>>>>>> af4fce17
   },
   "devDependencies": {
     "@types/cors": "^2.8.17",
@@ -41,21 +37,8 @@
     "@typescript-eslint/eslint-plugin": "^7.14.1",
     "@typescript-eslint/parser": "^7.14.1",
     "eslint": "^8.57.0",
-    "tsx": "^4.16.0",
-    "typedoc": "^0.25.13",
-    "typescript": "^5.5.2",
-    "vitest": "^1.6.0"
-  },
-  "engines": {
-    "node": ">=20.0.0"
-  },
-  "keywords": [
-    "github",
-    "proxy",
-    "microservice",
-    "bff",
-    "devcore"
-  ],
-  "author": "Elite AI Implementation Team",
-  "license": "UNLICENSED"
+    "@typescript-eslint/parser": "^7.13.0",
+    "@typescript-eslint/eslint-plugin": "^7.13.0",
+    "typedoc": "^0.26.2"
+  }
 }